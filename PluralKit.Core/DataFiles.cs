--- conflicted
+++ resolved
@@ -70,8 +70,6 @@
             };
         }
 
-<<<<<<< HEAD
-=======
         private async Task<DataFileMember> ExportMember(PKMember member) => new DataFileMember
         {
             Id = member.Hid,
@@ -94,7 +92,6 @@
             Timestamp = Formats.TimestampExportFormat.Format(sw.Timestamp)
         };
 
->>>>>>> 49adcd68
         public async Task<ImportResult> ImportSystem(DataFileSystem data, PKSystem system, ulong accountId)
         {
             // TODO: make atomic, somehow - we'd need to obtain one IDbConnection and reuse it
