using System.Linq;
using System.Text;
using System.Threading.Tasks;

using NodaTime;

using PluralKit.Core;

namespace PluralKit.Bot
{
    public class SystemList
    {
        private readonly IDatabase _db;
        
        public SystemList(IDatabase db)
        {
            _db = db;
        }

        public async Task MemberList(Context ctx, PKSystem target)
        {
            if (target == null) throw Errors.NoSystemError;
            ctx.CheckSystemPrivacy(target, target.MemberListPrivacy);

            // GetRendererFor must be called before GetOptions as it consumes a potential positional full argument that'd otherwise land in the filter
            var renderer = GetRendererFor(ctx);
            var opts = GetOptions(ctx, target);
            
            var members = (await _db.Execute(c => opts.Execute(c, target, ctx.LookupContextFor(target)))).ToList();
            await ctx.Paginate(
                members.ToAsyncEnumerable(),
                members.Count,
                renderer.MembersPerPage,
                GetEmbedTitle(target, opts),
                (eb, ms) =>
                {
                    eb.WithFooter($"{opts.CreateFilterString()}. {members.Count} results.");
<<<<<<< HEAD
                    renderer.RenderPage(eb, ctx.System?.Zone ?? DateTimeZone.Utc, ms);
=======
                    renderer.RenderPage(eb, ctx.System.Zone, ms, ctx.LookupContextFor(target));
>>>>>>> 368320ab
                    return Task.CompletedTask;
                });
        }

        private string GetEmbedTitle(PKSystem target, SortFilterOptions opts)
        {
            var title = new StringBuilder("Members of ");
            
            if (target.Name != null) title.Append($"{target.Name.SanitizeMentions()} (`{target.Hid}`)");
            else title.Append($"`{target.Hid}`");
 
            if (opts.Filter != null) title.Append($" matching **{opts.Filter.SanitizeMentions()}**");
            
            return title.ToString();
        }

        private SortFilterOptions GetOptions(Context ctx, PKSystem target)
        {
            var opts = SortFilterOptions.FromFlags(ctx);
            opts.Filter = ctx.RemainderOrNull();
            // If we're *explicitly* trying to access non-public members of another system, error
            if (opts.PrivacyFilter != PrivacyFilter.PublicOnly && ctx.LookupContextFor(target) != LookupContext.ByOwner)
                throw new PKError("You cannot look up private members of another system.");
            return opts;
        }

        private IListRenderer GetRendererFor(Context ctx)
        {
            var longList = ctx.Match("f", "full", "big", "details", "long") || ctx.MatchFlag("f", "full");
            if (longList)
                return new LongRenderer(LongRenderer.MemberFields.FromFlags(ctx));
            return new ShortRenderer();
        }
    }
}<|MERGE_RESOLUTION|>--- conflicted
+++ resolved
@@ -35,11 +35,7 @@
                 (eb, ms) =>
                 {
                     eb.WithFooter($"{opts.CreateFilterString()}. {members.Count} results.");
-<<<<<<< HEAD
-                    renderer.RenderPage(eb, ctx.System?.Zone ?? DateTimeZone.Utc, ms);
-=======
-                    renderer.RenderPage(eb, ctx.System.Zone, ms, ctx.LookupContextFor(target));
->>>>>>> 368320ab
+                    renderer.RenderPage(eb, ctx.System?.Zone ?? DateTimeZone.Utc, ms, ctx.LookupContextFor(target));
                     return Task.CompletedTask;
                 });
         }
