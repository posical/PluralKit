--- conflicted
+++ resolved
@@ -145,7 +145,7 @@
             var members = await _members.GetBySystem(system);
             var embedTitle = system.Name != null ? $"Members of {system.Name.SanitizeMentions()} (`{system.Hid}`)" : $"Members of `{system.Hid}`";
             await ctx.Paginate<PKMember>(
-                members.OrderBy(m => m.Name).ToList(),
+                members.OrderBy(m => m.Name.ToLower()).ToList(),
                 25,
                 embedTitle,
                 (eb, ms) => eb.Description = string.Join("\n", ms.Select((m) => {
@@ -155,39 +155,13 @@
             );
         }
 
-<<<<<<< HEAD
-        [Group("list")]
-        [Alias("l", "members")]
-        public class SystemListCommands: ModuleBase<PKCommandContext> {
-            public MemberStore Members { get; set; }
-
-            [Command]
-            [Remarks("system [system] list")]
-            public async Task MemberShortList() {
-                var system = Context.GetContextEntity<PKSystem>() ?? Context.SenderSystem;
-                if (system == null) throw Errors.NoSystemError;
-
-                var members = await Members.GetBySystem(system);
-                var embedTitle = system.Name != null ? $"Members of {system.Name} (`{system.Hid}`)" : $"Members of `{system.Hid}`";
-                await Context.Paginate<PKMember>(
-                    members.OrderBy(m => m.Name.toLower()).ToList(),
-                    25,
-                    embedTitle,
-                    (eb, ms) => eb.Description = string.Join("\n", ms.Select((m) => {
-                        if (m.HasProxyTags) return $"[`{m.Hid}`] **{m.Name}** *({m.ProxyString})*";
-                        return $"[`{m.Hid}`] **{m.Name}**";
-                    }))
-                );
-            }
-=======
         public async Task MemberLongList(Context ctx, PKSystem system) {
             if (system == null) throw Errors.NoSystemError;
->>>>>>> 4ce4efcc
 
             var members = await _members.GetBySystem(system);
             var embedTitle = system.Name != null ? $"Members of {system.Name} (`{system.Hid}`)" : $"Members of `{system.Hid}`";
             await ctx.Paginate<PKMember>(
-                members.OrderBy(m => m.Name).ToList(),
+                members.OrderBy(m => m.Name.ToLower()).ToList(),
                 5,
                 embedTitle,
                 (eb, ms) => {
