using System.Collections.Generic;
using System.Diagnostics;
using System.Linq;
using System.Text.RegularExpressions;
using System.Threading.Tasks;
using System.Net.WebSockets;

using App.Metrics;

using DSharpPlus;

using Humanizer;

using NodaTime;

using PluralKit.Core;
using DSharpPlus.Entities;

namespace PluralKit.Bot {
    public class Misc
    {
        private BotConfig _botConfig;
        private IMetrics _metrics;
        private CpuStatService _cpu;
        private ShardInfoService _shards;
        private IDataStore _data;
        private EmbedService _embeds;

        public Misc(BotConfig botConfig, IMetrics metrics, CpuStatService cpu, ShardInfoService shards, IDataStore data, EmbedService embeds)
        {
            _botConfig = botConfig;
            _metrics = metrics;
            _cpu = cpu;
            _shards = shards;
            _data = data;
            _embeds = embeds;
        }
        
        public async Task Invite(Context ctx)
        {
            var clientId = _botConfig.ClientId ?? ctx.Client.CurrentApplication.Id;
            var permissions = new Permissions()
                .Grant(Permissions.AddReactions)
                .Grant(Permissions.AttachFiles)
                .Grant(Permissions.EmbedLinks)
                .Grant(Permissions.ManageMessages)
                .Grant(Permissions.ManageWebhooks)
                .Grant(Permissions.ReadMessageHistory)
                .Grant(Permissions.SendMessages);
            var invite = $"https://discordapp.com/oauth2/authorize?client_id={clientId}&scope=bot&permissions={(long)permissions}";
            await ctx.Reply($"{Emojis.Success} Use this link to add PluralKit to your server:\n<{invite}>");
        }
        
        public async Task Stats(Context ctx)
        {
            var msg = await ctx.Reply($"...");
            
            var messagesReceived = _metrics.Snapshot.GetForContext("Bot").Meters.First(m => m.MultidimensionalName == BotMetrics.MessagesReceived.Name).Value;
            var messagesProxied = _metrics.Snapshot.GetForContext("Bot").Meters.First(m => m.MultidimensionalName == BotMetrics.MessagesProxied.Name).Value;
            var commandsRun = _metrics.Snapshot.GetForContext("Bot").Meters.First(m => m.MultidimensionalName == BotMetrics.CommandsRun.Name).Value;

            var totalSystems = _metrics.Snapshot.GetForContext("Application").Gauges.First(m => m.MultidimensionalName == CoreMetrics.SystemCount.Name).Value;
            var totalMembers = _metrics.Snapshot.GetForContext("Application").Gauges.First(m => m.MultidimensionalName == CoreMetrics.MemberCount.Name).Value;
            var totalSwitches = _metrics.Snapshot.GetForContext("Application").Gauges.First(m => m.MultidimensionalName == CoreMetrics.SwitchCount.Name).Value;
            var totalMessages = _metrics.Snapshot.GetForContext("Application").Gauges.First(m => m.MultidimensionalName == CoreMetrics.MessageCount.Name).Value;

            var shardId = ctx.Shard.ShardId;
            var shardTotal = ctx.Client.ShardClients.Count;
            var shardUpTotal = ctx.Client.ShardClients.Where(x => x.Value.IsConnected()).Count();
            var shardInfo = _shards.GetShardInfo(ctx.Shard);
            
            var process = Process.GetCurrentProcess();
            var memoryUsage = process.WorkingSet64;

            var shardUptime = SystemClock.Instance.GetCurrentInstant() - shardInfo.LastConnectionTime;

            var embed = new DiscordEmbedBuilder()
                .AddField("Messages processed", $"{messagesReceived.OneMinuteRate * 60:F1}/m ({messagesReceived.FifteenMinuteRate * 60:F1}/m over 15m)", true)
                .AddField("Messages proxied", $"{messagesProxied.OneMinuteRate * 60:F1}/m ({messagesProxied.FifteenMinuteRate * 60:F1}/m over 15m)", true)
                .AddField("Commands executed", $"{commandsRun.OneMinuteRate * 60:F1}/m ({commandsRun.FifteenMinuteRate * 60:F1}/m over 15m)", true)
                .AddField("Current shard", $"Shard #{shardId} (of {shardTotal} total, {shardUpTotal} are up)", true)
                .AddField("Shard uptime", $"{DateTimeFormats.DurationFormat.Format(shardUptime)} ({shardInfo.DisconnectionCount} disconnections)", true)
                .AddField("CPU usage", $"{_cpu.LastCpuMeasure:P1}", true)
                .AddField("Memory usage", $"{memoryUsage / 1024 / 1024} MiB", true)
                .AddField("Latency", $"API: {(msg.Timestamp - ctx.Message.Timestamp).TotalMilliseconds:F0} ms, shard: {shardInfo.ShardLatency} ms", true)
                .AddField("Total numbers", $"{totalSystems:N0} systems, {totalMembers:N0} members, {totalSwitches:N0} switches, {totalMessages:N0} messages");
            await msg.ModifyAsync("", embed.Build());
        }

        public async Task PermCheckGuild(Context ctx)
        {
            DiscordGuild guild;

            if (ctx.Guild != null && !ctx.HasNext())
            {
                guild = ctx.Guild;
            }
            else
            {
                var guildIdStr = ctx.RemainderOrNull() ?? throw new PKSyntaxError("You must pass a server ID or run this command as .");
                if (!ulong.TryParse(guildIdStr, out var guildId))
                    throw new PKSyntaxError($"Could not parse `{guildIdStr.SanitizeMentions()}` as an ID.");

                // TODO: will this call break for sharding if you try to request a guild on a different bot instance?
                guild = await ctx.Rest.GetGuildAsync(guildId);
                if (guild == null)
                    throw Errors.GuildNotFound(guildId);
            }
<<<<<<< HEAD

            // Ensure people can't query guilds they're not in + get their own permissions (for view access checking)
            var senderGuildUser = await guild.GetUserAsync(ctx.Author.Id);
            if (senderGuildUser == null)
                throw new PKError("You must be a member of the guild you are querying.");
=======
>>>>>>> 546cb7f9
            
            var requiredPermissions = new []
            {
                Permissions.AccessChannels,
                Permissions.SendMessages,
                Permissions.AddReactions,
                Permissions.AttachFiles,
                Permissions.EmbedLinks,
                Permissions.ManageMessages,
                Permissions.ManageWebhooks
            };

            // Loop through every channel and group them by sets of permissions missing
<<<<<<< HEAD
            var permissionsMissing = new Dictionary<ulong, List<ITextChannel>>();
            var hiddenChannels = 0;
            foreach (var channel in await guild.GetTextChannelsAsync())
            {
                var botPermissions = channel.PermissionsIn();
                
                var userGuildPermissions = senderGuildUser.GuildPermissions;
                var userPermissions = senderGuildUser.GetPermissions(channel);
                if (!userPermissions.ViewChannel && !userGuildPermissions.Administrator)
                {
                    // If the user can't see this channel, don't calculate permissions for it
                    // (to prevent info-leaking, mostly)
                    // Instead, count how many hidden channels and show the user (so they don't get confused)
                    hiddenChannels++;
                    continue;
                }
=======
            var permissionsMissing = new Dictionary<ulong, List<DiscordChannel>>();
            var guildTextChannels = (await guild.GetChannelsAsync()).Where(x => x.Type == ChannelType.Text);
            foreach (var channel in guildTextChannels)
            {
                // TODO: do we need to hide channels here to prevent info-leaking?
                var perms = await channel.PermissionsIn(ctx.Client.CurrentUser);
>>>>>>> 546cb7f9

                // We use a bitfield so we can set individual permission bits in the loop
                ulong missingPermissionField = 0;
                foreach (var requiredPermission in requiredPermissions)
<<<<<<< HEAD
                    if (!botPermissions.Has(requiredPermission))
=======
                    if (!perms.HasPermission(requiredPermission))
>>>>>>> 546cb7f9
                        missingPermissionField |= (ulong) requiredPermission;

                // If we're not missing any permissions, don't bother adding it to the dict
                // This means we can check if the dict is empty to see if all channels are proxyable
                if (missingPermissionField != 0)
                {
                    permissionsMissing.TryAdd(missingPermissionField, new List<DiscordChannel>());
                    permissionsMissing[missingPermissionField].Add(channel);
                }
            }
            
            // Generate the output embed
            var eb = new DiscordEmbedBuilder()
                .WithTitle($"Permission check for **{guild.Name.SanitizeMentions()}**");

            if (permissionsMissing.Count == 0)
            {
                eb.WithDescription($"No errors found, all channels proxyable :)").WithColor(DiscordUtils.Green);
            }
            else
            {
                foreach (var (missingPermissionField, channels) in permissionsMissing)
                {
                    // Each missing permission field can have multiple missing channels
                    // so we extract them all and generate a comma-separated list
                    var missingPermissionNames = ((Permissions)missingPermissionField).ToPermissionString();
                    
                    var channelsList = string.Join("\n", channels
                        .OrderBy(c => c.Position)
                        .Select(c => $"#{c.Name}"));
                    eb.AddField($"Missing *{missingPermissionNames}*", channelsList.Truncate(1000));
                    eb.WithColor(DiscordUtils.Red);
                }
            }

            if (hiddenChannels > 0)
                eb.WithFooter($"{"channel".ToQuantity(hiddenChannels)} were ignored as you do not have view access to them.");

            // Send! :)
            await ctx.Reply(embed: eb.Build());
        }
        
        public async Task GetMessage(Context ctx)
        {
            var word = ctx.PopArgument() ?? throw new PKSyntaxError("You must pass a message ID or link.");

            ulong messageId;
            if (ulong.TryParse(word, out var id))
                messageId = id;
            else if (Regex.Match(word, "https://discordapp.com/channels/\\d+/\\d+/(\\d+)") is Match match && match.Success)
                messageId = ulong.Parse(match.Groups[1].Value);
            else throw new PKSyntaxError($"Could not parse `{word}` as a message ID or link.");

            var message = await _data.GetMessage(messageId);
            if (message == null) throw Errors.MessageNotFound(messageId);

            await ctx.Reply(embed: await _embeds.CreateMessageInfoEmbed(ctx.Shard, message));
        }
    }
}<|MERGE_RESOLUTION|>--- conflicted
+++ resolved
@@ -3,7 +3,6 @@
 using System.Linq;
 using System.Text.RegularExpressions;
 using System.Threading.Tasks;
-using System.Net.WebSockets;
 
 using App.Metrics;
 
@@ -106,15 +105,12 @@
                 if (guild == null)
                     throw Errors.GuildNotFound(guildId);
             }
-<<<<<<< HEAD
-
+            
             // Ensure people can't query guilds they're not in + get their own permissions (for view access checking)
-            var senderGuildUser = await guild.GetUserAsync(ctx.Author.Id);
+            var senderGuildUser = await guild.GetMemberAsync(ctx.Author.Id);
             if (senderGuildUser == null)
                 throw new PKError("You must be a member of the guild you are querying.");
-=======
->>>>>>> 546cb7f9
-            
+
             var requiredPermissions = new []
             {
                 Permissions.AccessChannels,
@@ -127,16 +123,14 @@
             };
 
             // Loop through every channel and group them by sets of permissions missing
-<<<<<<< HEAD
-            var permissionsMissing = new Dictionary<ulong, List<ITextChannel>>();
+            var permissionsMissing = new Dictionary<ulong, List<DiscordChannel>>();
             var hiddenChannels = 0;
-            foreach (var channel in await guild.GetTextChannelsAsync())
-            {
-                var botPermissions = channel.PermissionsIn();
+            foreach (var channel in await guild.GetChannelsAsync())
+            {
+                var botPermissions = channel.BotPermissions();
                 
-                var userGuildPermissions = senderGuildUser.GuildPermissions;
-                var userPermissions = senderGuildUser.GetPermissions(channel);
-                if (!userPermissions.ViewChannel && !userGuildPermissions.Administrator)
+                var userPermissions = senderGuildUser.PermissionsIn(channel);
+                if ((userPermissions & Permissions.AccessChannels) == 0)
                 {
                     // If the user can't see this channel, don't calculate permissions for it
                     // (to prevent info-leaking, mostly)
@@ -144,23 +138,12 @@
                     hiddenChannels++;
                     continue;
                 }
-=======
-            var permissionsMissing = new Dictionary<ulong, List<DiscordChannel>>();
-            var guildTextChannels = (await guild.GetChannelsAsync()).Where(x => x.Type == ChannelType.Text);
-            foreach (var channel in guildTextChannels)
-            {
-                // TODO: do we need to hide channels here to prevent info-leaking?
-                var perms = await channel.PermissionsIn(ctx.Client.CurrentUser);
->>>>>>> 546cb7f9
 
                 // We use a bitfield so we can set individual permission bits in the loop
+                // TODO: Rewrite with proper bitfield math
                 ulong missingPermissionField = 0;
                 foreach (var requiredPermission in requiredPermissions)
-<<<<<<< HEAD
-                    if (!botPermissions.Has(requiredPermission))
-=======
-                    if (!perms.HasPermission(requiredPermission))
->>>>>>> 546cb7f9
+                    if ((botPermissions & requiredPermission) == 0)
                         missingPermissionField |= (ulong) requiredPermission;
 
                 // If we're not missing any permissions, don't bother adding it to the dict
