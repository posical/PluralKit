using System;
using System.Collections.Generic;
using System.Linq;
using System.Threading.Tasks;

using DSharpPlus;
using DSharpPlus.Entities;
using DSharpPlus.EventArgs;
using DSharpPlus.Exceptions;

using NodaTime;

using PluralKit.Core;

using Serilog;

namespace PluralKit.Bot
{
    class ProxyMatch {
        public PKMember Member;
        public PKSystem System;
        public ProxyTag? ProxyTags;
        public string InnerText;
    }

    class ProxyService {
        private DiscordShardedClient _client;
        private LogChannelService _logChannel;
        private IDataStore _data;
        private EmbedService _embeds;
        private ILogger _logger;
        private WebhookExecutorService _webhookExecutor;
        
        public ProxyService(DiscordShardedClient client, LogChannelService logChannel, IDataStore data, EmbedService embeds, ILogger logger, WebhookExecutorService webhookExecutor)
        {
            _client = client;
            _logChannel = logChannel;
            _data = data;
            _embeds = embeds;
            _webhookExecutor = webhookExecutor;
            _logger = logger.ForContext<ProxyService>();
        }

        private ProxyMatch GetProxyTagMatch(string message, PKSystem system, IEnumerable<PKMember> potentialMembers)
        {
            // If the message starts with a @mention, and then proceeds to have proxy tags,
            // extract the mention and place it inside the inner message
            // eg. @Ske [text] => [@Ske text]
            int matchStartPosition = 0;
            string leadingMention = null;
            if (StringUtils.HasMentionPrefix(message, ref matchStartPosition, out _))
            {
                leadingMention = message.Substring(0, matchStartPosition);
                message = message.Substring(matchStartPosition);
            }

            // Flatten and sort by specificity (ProxyString length desc = prefix+suffix length desc = inner message asc = more specific proxy first!)
            var ordered = potentialMembers.SelectMany(m => m.ProxyTags.Select(tag => (tag, m))).OrderByDescending(p => p.Item1.ProxyString.Length);
            foreach (var (tag, match) in ordered)
            {
                if (tag.Prefix == null && tag.Suffix == null) continue;

                var prefix = tag.Prefix ?? "";
                var suffix = tag.Suffix ?? "";

                var isMatch = message.Length >= prefix.Length + suffix.Length 
                              && message.StartsWith(prefix) && message.EndsWith(suffix);
                
                // Special case for image-only proxies and proxy tags with spaces
                if (!isMatch && message.Trim() == prefix.TrimEnd() + suffix.TrimStart())
                {
                    isMatch = true;
                    message = prefix + suffix; // To get around substring errors
                }

                if (isMatch) {
                    var inner = message.Substring(prefix.Length, message.Length - prefix.Length - suffix.Length);
                    if (leadingMention != null) inner = $"{leadingMention} {inner}";
                    return new ProxyMatch { Member = match, System = system, InnerText = inner, ProxyTags = tag};
                }
            }

            return null;
        }

        public async Task HandleMessageAsync(DiscordClient client, GuildConfig guild, CachedAccount account, DiscordMessage message, bool doAutoProxy)
        {
            // Bail early if this isn't in a guild channel
            if (message.Channel.Guild == null) return;
            
            // Find a member with proxy tags matching the message
            var match = GetProxyTagMatch(message.Content, account.System, account.Members);

            // O(n) lookup since n is small (max ~100 in prod) and we're more constrained by memory (for a dictionary) here
            var systemSettingsForGuild = account.SettingsForGuild(message.Channel.GuildId);
            
            // If we didn't get a match by proxy tags, try to get one by autoproxy
            // Also try if we *did* get a match, but there's no inner text. This happens if someone sends a message that
            // is equal to someone else's tags, and messages like these should be autoproxied if possible
            
            // All of this should only be done if this call allows autoproxy.
            // When a normal message is sent, autoproxy is enabled, but if this method is called from a message *edit*
            // event, then autoproxy is disabled. This is so AP doesn't "retrigger" when the original message was escaped.
            if (doAutoProxy && (match == null || (match.InnerText.Trim().Length == 0 && message.Attachments.Count == 0)))
                match = await GetAutoproxyMatch(account, systemSettingsForGuild, message, message.Channel);
            
            // If we still haven't found any, just yeet
            if (match == null) return;
            
            // And make sure the channel's not blacklisted from proxying.
            if (guild.Blacklist.Contains(message.ChannelId)) return;
            
            // Make sure the system hasn't blacklisted the guild either
            if (!systemSettingsForGuild.ProxyEnabled) return;
            
            // We know message.Channel can only be ITextChannel as PK doesn't work in DMs/groups
            // Afterwards we ensure the bot has the right permissions, otherwise bail early
            if (!await EnsureBotPermissions(message.Channel)) return;
            
            // Can't proxy a message with no content and no attachment
            if (match.InnerText.Trim().Length == 0 && message.Attachments.Count == 0)
                return;

            var memberSettingsForGuild = account.SettingsForMemberGuild(match.Member.Id, message.Channel.GuildId);
            
            // Get variables in order and all
            var proxyName = match.Member.ProxyName(match.System.Tag, memberSettingsForGuild.DisplayName);
            var avatarUrl = memberSettingsForGuild.AvatarUrl ?? match.Member.AvatarUrl ?? match.System.AvatarUrl;
            
            // If the name's too long (or short), bail
            if (proxyName.Length < 2) throw Errors.ProxyNameTooShort(proxyName);
            if (proxyName.Length > Limits.MaxProxyNameLength) throw Errors.ProxyNameTooLong(proxyName);

            // Add the proxy tags into the proxied message if that option is enabled
            // Also check if the member has any proxy tags - some cases autoproxy can return a member with no tags
            var messageContents = (match.Member.KeepProxy && match.ProxyTags.HasValue)
                ? $"{match.ProxyTags.Value.Prefix}{match.InnerText}{match.ProxyTags.Value.Suffix}"
                : match.InnerText;
            
            // Sanitize @everyone, but only if the original user wouldn't have permission to
            messageContents = await SanitizeEveryoneMaybe(message, messageContents);
            
            // Execute the webhook itself
            var hookMessageId = await _webhookExecutor.ExecuteWebhook(message.Channel, proxyName, avatarUrl,
                messageContents,
                message.Attachments
            );

            // Store the message in the database, and log it in the log channel (if applicable)
            await _data.AddMessage(message.Author.Id, hookMessageId, message.Channel.GuildId, message.Channel.Id, message.Id, match.Member);
            await _logChannel.LogMessage(client, match.System, match.Member, hookMessageId, message.Id, message.Channel, message.Author, match.InnerText, guild);

            // Wait a second or so before deleting the original message
            await Task.Delay(1000);

            try
            {
                await message.DeleteAsync();
            }
            catch (NotFoundException)
            {
                // If it's already deleted, we just log and swallow the exception
                _logger.Warning("Attempted to delete already deleted proxy trigger message {Message}", message.Id);
            }
        }

        private async Task<ProxyMatch> GetAutoproxyMatch(CachedAccount account, SystemGuildSettings guildSettings, DiscordMessage message, DiscordChannel channel)
        {
            // For now we use a backslash as an "escape character", subject to change later
            if ((message.Content ?? "").TrimStart().StartsWith("\\")) return null; 
            
            PKMember member = null;
            // Figure out which member to proxy as
            switch (guildSettings.AutoproxyMode)
            {
                case AutoproxyMode.Off:
                    // Autoproxy off, bail
                    return null;
                case AutoproxyMode.Front:
                    // Front mode: just use the current first fronter
                    member = await _data.GetFirstFronter(account.System);
                    break;
                case AutoproxyMode.Latch:
                    // Latch mode: find last proxied message, use *that* member
                    var msg = await _data.GetLastMessageInGuild(message.Author.Id, channel.GuildId);
                    if (msg == null) return null; // No message found

                    // If the message is older than 6 hours, ignore it and force the sender to "refresh" a proxy
                    // This can be revised in the future, it's a preliminary value.
                    var timestamp = DiscordUtils.SnowflakeToInstant(msg.Message.Mid);
                    var timeSince = SystemClock.Instance.GetCurrentInstant() - timestamp;
                    if (timeSince > Duration.FromHours(6)) return null;
                    
                    member = msg.Member;
                    break;
                case AutoproxyMode.Member:
                    // Member mode: just use that member
                    // O(n) lookup since n is small (max 1000 de jure) and we're more constrained by memory (for a dictionary) here
                    member = account.Members.FirstOrDefault(m => m.Id == guildSettings.AutoproxyMember);
                    break;
            }

            // If we haven't found the member (eg. front mode w/ no fronter), bail again
            if (member == null) return null;
            return new ProxyMatch
            {
                System = account.System,
                Member = member,
                // Autoproxying members with no proxy tags is possible, return the correct result
                ProxyTags = member.ProxyTags.Count > 0 ? member.ProxyTags.First() : (ProxyTag?) null,
                InnerText = message.Content
            };
        }

        private static async Task<string> SanitizeEveryoneMaybe(DiscordMessage message,
                                                                string messageContents)
        {
            var member = await message.Channel.Guild.GetMemberAsync(message.Author.Id);
            if ((member.PermissionsIn(message.Channel) & Permissions.MentionEveryone) == 0) return messageContents.SanitizeEveryone();
            return messageContents;
        }

        private async Task<bool> EnsureBotPermissions(DiscordChannel channel)
        {
            var permissions = channel.BotPermissions();

            // If we can't send messages at all, just bail immediately.
<<<<<<< HEAD
            // 2020-04-22: Manage Messages does *not* override a lack of Send Messages.
            if (!permissions.SendMessages) return false;
=======
            // TODO: can you have ManageMessages and *not* SendMessages? What happens then?
            if ((permissions & (Permissions.SendMessages | Permissions.ManageMessages)) == 0) return false;
>>>>>>> 546cb7f9

            if ((permissions & Permissions.ManageWebhooks) == 0)
            {
                // todo: PKError-ify these
                await channel.SendMessageAsync(
                    $"{Emojis.Error} PluralKit does not have the *Manage Webhooks* permission in this channel, and thus cannot proxy messages. Please contact a server administrator to remedy this.");
                return false;
            }

            if ((permissions & Permissions.ManageMessages) == 0)
            {
                await channel.SendMessageAsync(
                    $"{Emojis.Error} PluralKit does not have the *Manage Messages* permission in this channel, and thus cannot delete the original trigger message. Please contact a server administrator to remedy this.");
                return false;
            }

            return true;
        }

        public Task HandleReactionAddedAsync(MessageReactionAddEventArgs args)
        {
            // Dispatch on emoji
            switch (args.Emoji.Name)
            {
                case "\u274C": // Red X
                    return HandleMessageDeletionByReaction(args);
                case "\u2753": // Red question mark
                case "\u2754": // White question mark
                    return HandleMessageQueryByReaction(args);
                case "\U0001F514": // Bell
                case "\U0001F6CE": // Bellhop bell
                case "\U0001F3D3": // Ping pong paddle (lol)
                case "\u23F0": // Alarm clock
                case "\u2757": // Exclamation mark
                    return HandleMessagePingByReaction(args);
                default:
                    return Task.CompletedTask;
            }
        }

        private async Task HandleMessagePingByReaction(MessageReactionAddEventArgs args)
        {
            // Bail in DMs
            if (args.Channel.Type != ChannelType.Text) return;
            
            // Find the message in the DB
            var msg = await _data.GetMessage(args.Message.Id);
            if (msg == null) return;
            
            // Check if the pinger has permission to ping in this channel
            var guildUser = await args.Guild.GetMemberAsync(args.User.Id);
            var permissions = guildUser.PermissionsIn(args.Channel);
            
            // If they don't have Send Messages permission, bail (since PK shouldn't send anything on their behalf)
            var requiredPerms = Permissions.AccessChannels | Permissions.SendMessages;
            if ((permissions & requiredPerms) != requiredPerms) return;
            
            var embed = new DiscordEmbedBuilder().WithDescription($"[Jump to pinged message]({args.Message.JumpLink})");
            await args.Channel.SendMessageAsync($"Psst, **{msg.Member.DisplayName ?? msg.Member.Name}** (<@{msg.Message.Sender}>), you have been pinged by <@{args.User.Id}>.", embed: embed.Build());
            
            // Finally remove the original reaction (if we can)
            if (args.Channel.BotHasPermission(Permissions.ManageMessages))
                await args.Message.DeleteReactionAsync(args.Emoji, args.User);
        }

        private async Task HandleMessageQueryByReaction(MessageReactionAddEventArgs args)
        {
            // Bail if not in guild
            if (args.Guild == null) return;
            
            // Find the message in the DB
            var msg = await _data.GetMessage(args.Message.Id);
            if (msg == null) return;
            
            // Get guild member so we can DM
            var member = await args.Guild.GetMemberAsync(args.User.Id);

            // DM them the message card
            try
            {
                await member.SendMessageAsync(embed: await _embeds.CreateMemberEmbed(msg.System, msg.Member, args.Guild, LookupContext.ByNonOwner));
                await member.SendMessageAsync(embed: await _embeds.CreateMessageInfoEmbed(args.Client, msg));
            }
            catch (BadRequestException)
            {
                // TODO: is this the correct exception
                // Ignore exception if it means we don't have DM permission to this user
                // not much else we can do here :/
            }

            // And finally remove the original reaction (if we can)
            await args.Message.DeleteReactionAsync(args.Emoji, args.User);
        }

        public async Task HandleMessageDeletionByReaction(MessageReactionAddEventArgs args)
        {
            // Bail if we don't have permission to delete
            if (!args.Channel.BotHasPermission(Permissions.ManageMessages)) return;
            
            // Find the message in the database
            var storedMessage = await _data.GetMessage(args.Message.Id);
            if (storedMessage == null) return; // (if we can't, that's ok, no worries)

            // Make sure it's the actual sender of that message deleting the message
            if (storedMessage.Message.Sender != args.User.Id) return;

            try
            {
                await args.Message.DeleteAsync();
            } catch (NullReferenceException) {
                // Message was deleted before we got to it... cool, no problem, lmao
            }

            // Finally, delete it from our database.
            await _data.DeleteMessage(args.Message.Id);
        }

        public async Task HandleMessageDeletedAsync(MessageDeleteEventArgs args)
        {
            // Don't delete messages from the store if they aren't webhooks
            // Non-webhook messages will never be stored anyway.
            // If we're not sure (eg. message outside of cache), delete just to be sure.
            if (!args.Message.WebhookMessage) return;
            await _data.DeleteMessage(args.Message.Id);
        }

        public async Task HandleMessageBulkDeleteAsync(MessageBulkDeleteEventArgs args)
        {
            _logger.Information("Bulk deleting {Count} messages in channel {Channel}", args.Messages.Count, args.Channel.Id);
            await _data.DeleteMessagesBulk(args.Messages.Select(m => m.Id).ToList());
        }
    }
}<|MERGE_RESOLUTION|>--- conflicted
+++ resolved
@@ -225,13 +225,8 @@
             var permissions = channel.BotPermissions();
 
             // If we can't send messages at all, just bail immediately.
-<<<<<<< HEAD
             // 2020-04-22: Manage Messages does *not* override a lack of Send Messages.
-            if (!permissions.SendMessages) return false;
-=======
-            // TODO: can you have ManageMessages and *not* SendMessages? What happens then?
-            if ((permissions & (Permissions.SendMessages | Permissions.ManageMessages)) == 0) return false;
->>>>>>> 546cb7f9
+            if ((permissions & Permissions.SendMessages) == 0) return false;
 
             if ((permissions & Permissions.ManageWebhooks) == 0)
             {
