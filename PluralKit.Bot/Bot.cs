--- conflicted
+++ resolved
@@ -287,11 +287,7 @@
                         {
                             new ActivityPartial
                             {
-<<<<<<< HEAD
-                                Name = $"pk;help | in {totalGuilds:N0} servers | shard #{shard.ShardInfo?.ShardId}",
-=======
-                                Name = $"pk;help | in {totalGuilds} servers | shard #{shard.ShardId}",
->>>>>>> 118f2d49
+                                Name = $"pk;help | in {totalGuilds:N0} servers | shard #{shard.ShardId}",
                                 Type = ActivityType.Game,
                                 Url = "https://pluralkit.me/"
                             }
