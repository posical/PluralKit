using System;
using System.Collections.Concurrent;
using System.Collections.Generic;
using System.Globalization;
using System.Linq;
using System.Reflection;
using System.Text.RegularExpressions;
using System.Threading.Tasks;

using DSharpPlus;
using DSharpPlus.Entities;
using DSharpPlus.Exceptions;

using NodaTime;

using PluralKit.Core;

namespace PluralKit.Bot
{
    public static class DiscordUtils
    {
        public static DiscordColor Blue = new DiscordColor(0x1f99d8);
        public static DiscordColor Green = new DiscordColor(0x00cc78);
        public static DiscordColor Red = new DiscordColor(0xef4b3d);
        public static DiscordColor Gray = new DiscordColor(0x979c9f);
        
        public static Permissions DM_PERMISSIONS = (Permissions) 0b00000_1000110_1011100110000_000000;
        
        private static readonly Regex USER_MENTION = new Regex("<@!?(\\d{17,19})>");
        private static readonly Regex ROLE_MENTION = new Regex("<@&(\\d{17,19})>");
        private static readonly Regex EVERYONE_HERE_MENTION = new Regex("@(everyone|here)");
        
        // Discord uses Khan Academy's simple-markdown library for parsing Markdown,
        // which uses the following regex for link detection: 
        // ^(https?:\/\/[^\s<]+[^<.,:;"')\]\s])
        // Source: https://raw.githubusercontent.com/DJScias/Discord-Datamining/master/2020/2020-07-10/47efb8681861cb7c5ffa.js @ line 20633
        // corresponding to: https://github.com/Khan/simple-markdown/blob/master/src/index.js#L1489
        // I added <? and >? at the start/end; they need to be handled specially later...
        private static readonly Regex UNBROKEN_LINK_REGEX = new Regex("<?(https?:\\/\\/[^\\s<]+[^<.,:;\"')\\]\\s])>?");

        private static readonly FieldInfo _roleIdsField = typeof(DiscordMember).GetField("_role_ids", BindingFlags.NonPublic | BindingFlags.Instance);

        public static string NameAndMention(this DiscordUser user) {
            return $"{user.Username}#{user.Discriminator} ({user.Mention})";
        }

        // We funnel all "permissions from DiscordMember" calls through here 
        // This way we can ensure we do the read permission correction everywhere
        private static Permissions PermissionsInGuild(DiscordChannel channel, DiscordMember member)
        {
            ValidateCachedRoles(member);
            var permissions = channel.PermissionsFor(member);
            
            // This method doesn't account for channels without read permissions
            // If we don't have read permissions in the channel, we don't have *any* permissions
            if ((permissions & Permissions.AccessChannels) != Permissions.AccessChannels)
                return Permissions.None;
            
            return permissions;
        }

        // Workaround for DSP internal error
        private static void ValidateCachedRoles(DiscordMember member)
        {
            var roleIdCache = _roleIdsField.GetValue(member) as List<ulong>;
            var currentRoleIds = member.Roles.Where(x => x != null).Select(x => x.Id);
            var invalidRoleIds = roleIdCache.Where(x => !currentRoleIds.Contains(x)).ToList();
            roleIdCache.RemoveAll(x => invalidRoleIds.Contains(x));
        }

        public static async Task<Permissions> PermissionsIn(this DiscordChannel channel, DiscordUser user)
        {
            // Just delegates to PermissionsInSync, but handles the case of a non-member User in a guild properly
            // This is a separate method because it requires an async call
            if (channel.Guild != null && !(user is DiscordMember))
            {
                var member = await channel.Guild.GetMember(user.Id);
                if (member != null)
                    return PermissionsInSync(channel, member);
            }
            
            return PermissionsInSync(channel, user);
        }
        
        // Same as PermissionsIn, but always synchronous. DiscordUser must be a DiscordMember if channel is in guild.
        public static Permissions PermissionsInSync(this DiscordChannel channel, DiscordUser user)
        {
            if (channel.Guild != null && !(user is DiscordMember))
                throw new ArgumentException("Function was passed a guild channel but a non-member DiscordUser");
            
            if (user is DiscordMember m) return PermissionsInGuild(channel, m);
            if (channel.Type == ChannelType.Private) return DM_PERMISSIONS;
            return Permissions.None;
        }

        public static Permissions BotPermissions(this DiscordChannel channel)
        {
            // TODO: can we get a CurrentMember somehow without a guild context?
            // at least, without somehow getting a DiscordClient reference as an arg(which I don't want to do)
            if (channel.Guild != null)
                return PermissionsInSync(channel, channel.Guild.CurrentMember);
            if (channel.Type == ChannelType.Private) return DM_PERMISSIONS;
            return Permissions.None;
        }

        public static bool BotHasAllPermissions(this DiscordChannel channel, Permissions permissionSet) =>
            (BotPermissions(channel) & permissionSet) == permissionSet;

        public static Instant SnowflakeToInstant(ulong snowflake) => 
            Instant.FromUtc(2015, 1, 1, 0, 0, 0) + Duration.FromMilliseconds(snowflake >> 22);

        public static ulong InstantToSnowflake(Instant time) =>
            (ulong) (time - Instant.FromUtc(2015, 1, 1, 0, 0, 0)).TotalMilliseconds << 22;

        public static ulong InstantToSnowflake(DateTimeOffset time) =>
            (ulong) (time - new DateTimeOffset(2015, 1, 1, 0, 0, 0, TimeSpan.Zero)).TotalMilliseconds << 22;

        public static async Task CreateReactionsBulk(this DiscordMessage msg, string[] reactions)
        {
            foreach (var reaction in reactions)
            {
                await msg.CreateReactionAsync(DiscordEmoji.FromUnicode(reaction));
            }
        }

        public static string WorkaroundForUrlBug(string input)
        {
            // Workaround for https://github.com/DSharpPlus/DSharpPlus/issues/565
            return input?.Replace("%20", "+");
        }
        
        public static Task<DiscordMessage> SendMessageFixedAsync(this DiscordChannel channel, string content = null, DiscordEmbed embed = null, IEnumerable<IMention> mentions = null) =>
            // Passing an empty list blocks all mentions by default (null allows all through)
            channel.SendMessageAsync(content, embed: embed, mentions: mentions ?? new IMention[0]);
        
        // This doesn't do anything by itself (DiscordMember.SendMessageAsync doesn't take a mentions argument)
        // It's just here for consistency so we don't use the standard SendMessageAsync method >.>
        public static Task<DiscordMessage> SendMessageFixedAsync(this DiscordMember member, string content = null, DiscordEmbed embed = null) =>
            member.SendMessageAsync(content, embed: embed);

        public static bool TryGetCachedUser(this DiscordClient client, ulong id, out DiscordUser user)
        {
            user = null;
            
            var cache = (ConcurrentDictionary<ulong, DiscordUser>) typeof(BaseDiscordClient)
                .GetProperty("UserCache", BindingFlags.Instance | BindingFlags.NonPublic)
                ?.GetValue(client);
            return cache != null && cache.TryGetValue(id, out user);
        }
        
        public static DiscordColor? ToDiscordColor(this string color)
        {
            if (int.TryParse(color, NumberStyles.HexNumber, null, out var colorInt))
                return new DiscordColor(colorInt);
            throw new ArgumentException($"Invalid color string '{color}'.");
        }
        
        public static bool HasMentionPrefix(string content, ref int argPos, out ulong mentionId)
        {
            mentionId = 0;
            
            // Roughly ported from Discord.Commands.MessageExtensions.HasMentionPrefix
            if (string.IsNullOrEmpty(content) || content.Length <= 3 || (content[0] != '<' || content[1] != '@'))
                return false;
            int num = content.IndexOf('>');
            if (num == -1 || content.Length < num + 2 || content[num + 1] != ' ' || !TryParseMention(content.Substring(0, num + 1), out mentionId))
                return false;
            argPos = num + 2;
            return true;
        }

        public static bool TryParseMention(this string potentialMention, out ulong id)
        {
            if (ulong.TryParse(potentialMention, out id)) return true;

            var match = USER_MENTION.Match(potentialMention);
            if (match.Success && match.Index == 0 && match.Length == potentialMention.Length) 
            {
                id = ulong.Parse(match.Groups[1].Value, NumberStyles.None, CultureInfo.InvariantCulture);
                return true;
            }

            return false;
        }

        public static IEnumerable<IMention> ParseAllMentions(this string input, bool allowEveryone = false, DiscordGuild guild = null)
        {
            var mentions = new List<IMention>();
            mentions.AddRange(USER_MENTION.Matches(input)
                .Select(x => new UserMention(ulong.Parse(x.Groups[1].Value)) as IMention));
            
            // Only allow role mentions through where the role is actually listed as *mentionable*
            // (ie. any user can @ them, regardless of permissions)
            // Still let the allowEveryone flag override this though (privileged users can @ *any* role)
            // Original fix by Gwen
            mentions.AddRange(ROLE_MENTION.Matches(input)
                .Select(x => ulong.Parse(x.Groups[1].Value))
                .Where(x => allowEveryone || guild != null && guild.GetRole(x).IsMentionable)
                .Select(x => new RoleMention(x) as IMention));
            if (EVERYONE_HERE_MENTION.IsMatch(input) && allowEveryone)
                mentions.Add(new EveryoneMention());
            return mentions;
        }

        public static string EscapeMarkdown(this string input)
        {
            Regex pattern = new Regex(@"[*_~>`(||)\\]", RegexOptions.Multiline);
            if (input != null) return pattern.Replace(input, @"\$&");
            else return input;
        }

        public static string EscapeBacktickPair(this string input){
            Regex doubleBacktick = new Regex(@"``", RegexOptions.Multiline);
            //Run twice to catch any pairs that are created from the first pass, pairs shouldn't be created in the second as they are created from odd numbers of backticks, even numbers are all caught on the first pass
<<<<<<< HEAD
            if(input != null) return doubleBacktick.Replace(doubleBacktick.Replace(input, @"`‌ `"),@"`‌ `");
=======
            if(input != null) return doubleBacktick.Replace(doubleBacktick.Replace(input, "`‌\ufeff`"),"`‌\ufeff`");
>>>>>>> 6c1e47e8
            else return input;
        }

        public static Task<DiscordUser> GetUser(this DiscordRestClient client, ulong id) => 
            WrapDiscordCall(client.GetUserAsync(id));

        public static Task<DiscordUser> GetUser(this DiscordClient client, ulong id) => 
            WrapDiscordCall(client.GetUserAsync(id));

        public static Task<DiscordChannel> GetChannel(this DiscordRestClient client, ulong id) => 
            WrapDiscordCall(client.GetChannelAsync(id));
        
        public static Task<DiscordChannel> GetChannel(this DiscordClient client, ulong id) => 
            WrapDiscordCall(client.GetChannelAsync(id));
        
        public static Task<DiscordGuild> GetGuild(this DiscordRestClient client, ulong id) => 
            WrapDiscordCall(client.GetGuildAsync(id));
        
        public static Task<DiscordGuild> GetGuild(this DiscordClient client, ulong id) => 
            WrapDiscordCall(client.GetGuildAsync(id));
        
        public static Task<DiscordMember> GetMember(this DiscordRestClient client, ulong guild, ulong user)
        {
            async Task<DiscordMember> Inner() => 
                await (await client.GetGuildAsync(guild)).GetMemberAsync(user);
            return WrapDiscordCall(Inner());
        }
        public static Task<DiscordMember> GetMember(this DiscordClient client, ulong guild, ulong user)
        {
            async Task<DiscordMember> Inner() => 
                await (await client.GetGuildAsync(guild)).GetMemberAsync(user);
            return WrapDiscordCall(Inner());
        }

        public static Task<DiscordMember> GetMember(this DiscordGuild guild, ulong user) => 
            WrapDiscordCall(guild.GetMemberAsync(user));

        public static Task<DiscordMessage> GetMessage(this DiscordChannel channel, ulong id) =>
            WrapDiscordCall(channel.GetMessageAsync(id));

        public static Task<DiscordMessage> GetMessage(this DiscordRestClient client, ulong channel, ulong message) =>
            WrapDiscordCall(client.GetMessageAsync(channel, message));

        public static DiscordGuild GetGuild(this DiscordShardedClient client, ulong id)
        {
            DiscordGuild guild;
            foreach (DiscordClient shard in client.ShardClients.Values)
            {
                shard.Guilds.TryGetValue(id, out guild);
                if (guild != null) return guild;
            }
            return null;
        }

        public static async Task<DiscordChannel> GetChannel(this DiscordShardedClient client, ulong id, ulong? guildId = null)
        {
            // we need to know the channel's guild ID to get the cached guild object, so we grab it from the API
            if (guildId == null) {
                var channel = await WrapDiscordCall(client.ShardClients.Values.FirstOrDefault().GetChannelAsync(id));
                if (channel != null) guildId = channel.GuildId;
                else return null; // we probably don't have the guild in cache if the API doesn't give it to us
            }
            return client.GetGuild(guildId.Value).GetChannel(id);
        }

        private static async Task<T> WrapDiscordCall<T>(Task<T> t)
            where T: class
        {
            try
            {
                return await t;
            }
            catch (NotFoundException)
            {
                return null;
            }
            catch (UnauthorizedException)
            {
                return null;
            }
        }

        public static DiscordEmbedBuilder WithSimpleLineContent(this DiscordEmbedBuilder eb, IEnumerable<string> lines)
        {
            static int CharacterLimit(int pageNumber) =>
                // First chunk goes in description (2048 chars), rest go in embed values (1000 chars)
                pageNumber == 0 ? 2048 : 1000;

            var linesWithEnding = lines.Select(l => $"{l}\n");
            var pages = StringUtils.JoinPages(linesWithEnding, CharacterLimit);

            // Add the first page to the embed description
            if (pages.Count > 0)
                eb.WithDescription(pages[0]);
            
            // Add the rest to blank-named (\u200B) fields
            for (var i = 1; i < pages.Count; i++)
                eb.AddField("\u200B", pages[i]);

            return eb;
        }

        public static string BreakLinkEmbeds(this string str) =>
            // Encases URLs in <brackets>
            UNBROKEN_LINK_REGEX.Replace(str, match =>
            {
                // Don't break already-broken links
                // The regex will include the brackets in the match, so we can check for their presence here
                if (match.Value.StartsWith("<") && match.Value.EndsWith(">"))
                    return match.Value;
                return $"<{match.Value}>";
            });
    }
}<|MERGE_RESOLUTION|>--- conflicted
+++ resolved
@@ -212,11 +212,7 @@
         public static string EscapeBacktickPair(this string input){
             Regex doubleBacktick = new Regex(@"``", RegexOptions.Multiline);
             //Run twice to catch any pairs that are created from the first pass, pairs shouldn't be created in the second as they are created from odd numbers of backticks, even numbers are all caught on the first pass
-<<<<<<< HEAD
-            if(input != null) return doubleBacktick.Replace(doubleBacktick.Replace(input, @"`‌ `"),@"`‌ `");
-=======
             if(input != null) return doubleBacktick.Replace(doubleBacktick.Replace(input, "`‌\ufeff`"),"`‌\ufeff`");
->>>>>>> 6c1e47e8
             else return input;
         }
 
