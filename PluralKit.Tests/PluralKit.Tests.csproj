<Project Sdk="Microsoft.NET.Sdk">

    <PropertyGroup>
        <TargetFramework>net5.0</TargetFramework>

        <IsPackable>false</IsPackable>
    </PropertyGroup>

    <PropertyGroup Condition=" '$(Configuration)' == 'Release' ">
      <DebugType>full</DebugType>
    </PropertyGroup>

    <ItemGroup>
<<<<<<< HEAD
        <PackageReference Include="FluentAssertions" Version="5.10.3" />
        <PackageReference Include="Microsoft.AspNetCore.Mvc.Testing" Version="3.1.9" />
        <PackageReference Include="Microsoft.NET.Test.Sdk" Version="16.5.0" />
        <PackageReference Include="Moq" Version="4.14.7" />
        <PackageReference Include="xunit" Version="2.4.0" />
=======
        <PackageReference Include="Microsoft.NET.Test.Sdk" Version="16.8.0" />
        <PackageReference Include="xunit" Version="2.4.1" />
>>>>>>> e1f68197
        <PackageReference Include="xunit.runner.visualstudio" Version="2.4.0" />
        <PackageReference Include="coverlet.collector" Version="1.3.0">
          <PrivateAssets>all</PrivateAssets>
          <IncludeAssets>runtime; build; native; contentfiles; analyzers; buildtransitive</IncludeAssets>
        </PackageReference>
    </ItemGroup>

    <ItemGroup>
      <ProjectReference Include="..\PluralKit.API\PluralKit.API.csproj" />
      <ProjectReference Include="..\PluralKit.Bot\PluralKit.Bot.csproj" />
      <ProjectReference Include="..\PluralKit.Core\PluralKit.Core.csproj" />
    </ItemGroup>

</Project><|MERGE_RESOLUTION|>--- conflicted
+++ resolved
@@ -1,7 +1,7 @@
 <Project Sdk="Microsoft.NET.Sdk">
 
     <PropertyGroup>
-        <TargetFramework>net5.0</TargetFramework>
+        <TargetFramework>netcoreapp3.1</TargetFramework>
 
         <IsPackable>false</IsPackable>
     </PropertyGroup>
@@ -11,20 +11,15 @@
     </PropertyGroup>
 
     <ItemGroup>
-<<<<<<< HEAD
         <PackageReference Include="FluentAssertions" Version="5.10.3" />
         <PackageReference Include="Microsoft.AspNetCore.Mvc.Testing" Version="3.1.9" />
-        <PackageReference Include="Microsoft.NET.Test.Sdk" Version="16.5.0" />
-        <PackageReference Include="Moq" Version="4.14.7" />
-        <PackageReference Include="xunit" Version="2.4.0" />
-=======
         <PackageReference Include="Microsoft.NET.Test.Sdk" Version="16.8.0" />
         <PackageReference Include="xunit" Version="2.4.1" />
->>>>>>> e1f68197
         <PackageReference Include="xunit.runner.visualstudio" Version="2.4.0" />
+        <PackageReference Include="Moq" Version="4.14.7" />
         <PackageReference Include="coverlet.collector" Version="1.3.0">
-          <PrivateAssets>all</PrivateAssets>
-          <IncludeAssets>runtime; build; native; contentfiles; analyzers; buildtransitive</IncludeAssets>
+            <PrivateAssets>all</PrivateAssets>
+            <IncludeAssets>runtime; build; native; contentfiles; analyzers; buildtransitive</IncludeAssets>
         </PackageReference>
     </ItemGroup>
 
