import asyncpg
import sys

import asyncio
import os

import logging

import discord
import traceback

from pluralkit import db
from pluralkit.bot import commands, proxy, channel_logger, embeds

logging.basicConfig(level=logging.INFO, format="[%(asctime)s] [%(name)s] [%(levelname)s] %(message)s")


def connect_to_database() -> asyncpg.pool.Pool:
    username = os.environ["DATABASE_USER"]
    password = os.environ["DATABASE_PASS"]
    name = os.environ["DATABASE_NAME"]
    host = os.environ["DATABASE_HOST"]
    port = os.environ["DATABASE_PORT"]

    if username is None or password is None or name is None or host is None or port is None:
        print(
            "Database credentials not specified. Please pass valid PostgreSQL database credentials in the DATABASE_[USER|PASS|NAME|HOST|PORT] environment variable.",
            file=sys.stderr)
        sys.exit(1)

    try:
        port = int(port)
    except ValueError:
        print("Please pass a valid integer as the DATABASE_PORT environment variable.", file=sys.stderr)
        sys.exit(1)

    return asyncio.get_event_loop().run_until_complete(db.connect(
        username=username,
        password=password,
        database=name,
        host=host,
        port=port
    ))


def run():
    pool = connect_to_database()

    async def create_tables():
        async with pool.acquire() as conn:
            await db.create_tables(conn)

    asyncio.get_event_loop().run_until_complete(create_tables())

<<<<<<< HEAD
        # Set playing message
        # TODO: change this when merging rewrite-port branch, kwarg game -> activity
        await self.client.change_presence(game=discord.Game(name="pk;help"))

    async def on_message(self, message):
        # Ignore bot messages
=======
    client = discord.Client()

    logger = channel_logger.ChannelLogger(client)

    @client.event
    async def on_ready():
        print("PluralKit started.")
        print("User: {}#{} (ID: {})".format(client.user.name, client.user.discriminator, client.user.id))
        print("{} servers".format(len(client.guilds)))
        print("{} shards".format(client.shard_count or 1))

    @client.event
    async def on_message(message: discord.Message):
        # Ignore messages from bots
>>>>>>> f4512fc7
        if message.author.bot:
            return

        # Grab a database connection from the pool
        async with pool.acquire() as conn:
            # First pass: do command handling
            did_run_command = await commands.command_dispatch(client, message, conn)
            if did_run_command:
                return

            # Second pass: do proxy matching
            await proxy.try_proxy_message(conn, message, logger)

    @client.event
    async def on_raw_message_delete(payload: discord.RawMessageDeleteEvent):
        async with pool.acquire() as conn:
            await proxy.handle_deleted_message(conn, client, payload.message_id, None, logger)

    @client.event
    async def on_raw_bulk_message_delete(payload: discord.RawBulkMessageDeleteEvent):
        async with pool.acquire() as conn:
            for message_id in payload.message_ids:
                await proxy.handle_deleted_message(conn, client, message_id, None, logger)

    @client.event
    async def on_raw_reaction_add(payload: discord.RawReactionActionEvent):
        if payload.emoji.name == "\u274c":  # Red X
            async with pool.acquire() as conn:
                await proxy.try_delete_by_reaction(conn, client, payload.message_id, payload.user_id, logger)

    @client.event
    async def on_error(event_name, *args, **kwargs):
        log_channel_id = os.environ["LOG_CHANNEL"]
        if not log_channel_id:
            return

        log_channel = client.get_channel(int(log_channel_id))

        # If this is a message event, we can attach additional information in an event
        # ie. username, channel, content, etc
        if args and isinstance(args[0], discord.Message):
            message: discord.Message = args[0]
            embed = embeds.exception_log(
                message.content,
                message.author.name,
                message.author.discriminator,
                message.author.id,
                message.guild.id if message.guild else None,
                message.channel.id
            )
        else:
            # If not, just post the string itself
            embed = None

        traceback_str = "```python\n{}```".format(traceback.format_exc())
        await log_channel.send(content=traceback_str, embed=embed)

    bot_token = os.environ["TOKEN"]
    if not bot_token:
        print("No token specified. Please pass a valid Discord bot token in the TOKEN environment variable.",
              file=sys.stderr)
        sys.exit(1)

    client.run(bot_token)<|MERGE_RESOLUTION|>--- conflicted
+++ resolved
@@ -52,14 +52,6 @@
 
     asyncio.get_event_loop().run_until_complete(create_tables())
 
-<<<<<<< HEAD
-        # Set playing message
-        # TODO: change this when merging rewrite-port branch, kwarg game -> activity
-        await self.client.change_presence(game=discord.Game(name="pk;help"))
-
-    async def on_message(self, message):
-        # Ignore bot messages
-=======
     client = discord.Client()
 
     logger = channel_logger.ChannelLogger(client)
@@ -71,10 +63,11 @@
         print("{} servers".format(len(client.guilds)))
         print("{} shards".format(client.shard_count or 1))
 
+        await client.change_presence(activity=discord.Game(name="pk;help"))
+
     @client.event
     async def on_message(message: discord.Message):
         # Ignore messages from bots
->>>>>>> f4512fc7
         if message.author.bot:
             return
 
